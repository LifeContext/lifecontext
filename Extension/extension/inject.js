--- conflicted
+++ resolved
@@ -2653,21 +2653,16 @@
         style.id = 'lc-spin-keyframes';
         style.textContent = `
           @keyframes lc-spin {
-<<<<<<< HEAD
             from { transform: rotate(0deg); }
             to { transform: rotate(360deg); }
           }
           @keyframes lc-pulse {
             0%, 100% { opacity: 1; transform: scale(1); }
             50% { opacity: 0.85; transform: scale(1.02); }
-=======
-            from { transform: rotate(0); }
-            to { transform: rotate(360deg); }
           }
           .lc-btn-hidden > *:not(.lc-spinner) {
             opacity: 0 !important;
             visibility: hidden !important;
->>>>>>> 454a40c5
           }
         `;
         document.head.appendChild(style);
@@ -2724,22 +2719,6 @@
             const isCircular = borderRadius === '50%' || borderRadius.includes('50%');
             
             // 显示加载动画
-<<<<<<< HEAD
-            if (isCircular) {
-              // 圆形按钮：隐藏图标，保留圆圈背景，显示转圈动画
-              // 移除背景图片，只保留白色背景
-              const originalBg = buttonOriginalContent.get(el);
-              if (originalBg && originalBg.background) {
-                // 从原始背景中提取颜色，如果没有则使用白色
-                const bgColor = originalBg.background.includes('url') 
-                  ? '#ffffff' 
-                  : (originalBg.background.match(/^#?\w+/) || ['#ffffff'])[0];
-                el.style.background = bgColor;
-              } else {
-                el.style.background = '#ffffff';
-              }
-              el.style.backgroundImage = 'none';
-=======
             if (isPerplexityBtn) {
               // Perplexity 按钮：使用绝对定位的 spinner，放在按钮最外层，避免被容器裁剪
               // 检查是否已经有 spinner
@@ -2781,8 +2760,19 @@
               // 使用 class 隐藏原内容，而不是逐个修改子元素的 style
               el.classList.add('lc-btn-hidden');
             } else if (isCircular) {
-              // 圆形按钮：显示旋转的圆圈动画
->>>>>>> 454a40c5
+              // 圆形按钮：隐藏图标，保留圆圈背景，显示转圈动画
+              // 移除背景图片，只保留白色背景
+              const originalBg = buttonOriginalContent.get(el);
+              if (originalBg && originalBg.background) {
+                // 从原始背景中提取颜色，如果没有则使用白色
+                const bgColor = originalBg.background.includes('url') 
+                  ? '#ffffff' 
+                  : (originalBg.background.match(/^#?\w+/) || ['#ffffff'])[0];
+                el.style.background = bgColor;
+              } else {
+                el.style.background = '#ffffff';
+              }
+              el.style.backgroundImage = 'none';
               el.innerHTML = `
                 <span style="display:inline-block;width:100%;height:100%;border-radius:50%;
                              background: inherit;
