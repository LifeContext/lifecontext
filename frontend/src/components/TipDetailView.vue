--- conflicted
+++ resolved
@@ -23,32 +23,12 @@
 
     <main class="relative flex-1 bg-slate-200 dark:bg-slate-800 rounded-2xl p-8 overflow-y-auto shadow-lg flex flex-col">
       <button 
-<<<<<<< HEAD
         @click="props.onClose" 
-        class="absolute top-6 right-6 p-2 rounded-full text-slate-500 dark:text-slate-400 hover:bg-slate-300 dark:hover:bg-slate-700"
-=======
-        @click="onClose" 
         class="absolute top-6 right-6 p-2 rounded-full text-slate-500 dark:text-slate-400 hover:bg-slate-300 dark:hover:bg-slate-700 z-10"
->>>>>>> e692c05b
         aria-label="Close tips view"
       >
         <Icon path="M19 6.41L17.59 5 12 10.59 6.41 5 5 6.41 10.59 12 5 17.59 6.41 19 12 13.41 17.59 19 19 17.59 13.41 12z" class="h-6 w-6" />
       </button>
-<<<<<<< HEAD
-      <h1 class="text-3xl font-bold text-slate-900 dark:text-slate-100">{{ props.selectedTip.title }}</h1>
-      <p class="text-sm text-slate-500 dark:text-slate-400 mt-1 mb-8">{{ formatTimeAgo(props.selectedTip.create_time) }}</p>
-      
-      <div class="space-y-8">
-        <section>
-          <h2 class="text-xl font-bold text-slate-900 dark:text-slate-100 mb-3 flex items-center gap-3">
-            <Icon path="M9 21c0 .55.45 1 1 1h4c.55 0 1-.45 1-1v-1H9v1zm3-19C8.14 2 5 5.14 5 9c0 2.38 1.19 4.47 3 5.74V17c0 .55.45 1 1 1h6c.55 0 1-.45 1-1v-2.26c1.81-1.27 3-3.36 3-5.74 0-3.86-3.14-7-7-7z" class="h-5 w-5 text-yellow-400" />
-            <span>Tip Content</span>
-          </h2>
-          <div class="prose max-w-none dark:prose-invert text-slate-700 dark:text-slate-300">
-            <div v-html="props.selectedTip.content"></div>
-          </div>
-        </section>
-=======
       
       <div class="flex-1 flex flex-col">
         <header class="mb-8">
@@ -67,7 +47,6 @@
             </div>
           </section>
         </div>
->>>>>>> e692c05b
       </div>
     </main>
   </div>
@@ -87,8 +66,6 @@
 }
 
 const props = defineProps<Props>();
-<<<<<<< HEAD
-=======
 
 const formatDateTime = (dateTime: string): string => {
   if (!dateTime) return '';
@@ -103,7 +80,6 @@
   if (!props.selectedTip?.content) return '';
   return marked(props.selectedTip.content);
 });
->>>>>>> e692c05b
 
 const TIP_CATEGORY_ICONS = {
   blocker: 'M1 21h22L12 2 1 21zm12-3h-2v-2h2v2zm0-4h-2v-4h2v4z',
@@ -241,13 +217,6 @@
 }
 
 aside nav {
-<<<<<<< HEAD
-  max-height: calc(100vh - 8rem);
-}
-
-main .space-y-8 {
-  padding-bottom: 2rem;
-=======
   height: calc(100vh - 8rem); /* 减去标题和padding的高度 */
   max-height: calc(100vh - 8rem);
 }
@@ -267,7 +236,6 @@
 
 .bg-white.dark\\:bg-slate-700 .markdown-content {
   flex: 1;
->>>>>>> e692c05b
 }
 
 /* 响应式调整 */
