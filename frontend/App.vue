<template>
  <div class="h-screen w-screen bg-slate-100 dark:bg-slate-900 text-slate-800 dark:text-slate-200 flex flex-row overflow-hidden">
    <Header
      :on-settings-click="() => isSettingsModalOpen = true"
      :active-view="getHeaderActiveView()"
      :on-navigate="handleNavigation"
    />
    <div class="flex-1 min-h-0 relative flex flex-col">
      <main :class="`absolute inset-0 p-2 transition-opacity duration-200 ${activeView === 'dashboard' ? 'opacity-100' : 'opacity-0 pointer-events-none'}`">
        <div class="h-full grid grid-rows-[auto_1fr] gap-4">
          <!-- Header Row -->
          <div class="h-14 flex items-end justify-between">
            <div>
              <h1 class="text-3xl font-bold bg-gradient-to-r from-blue-500 to-teal-400 bg-clip-text text-transparent tracking-tight">
                {{ t('app.title') }}
              </h1>
              <p class="text-base font-light text-slate-500 dark:text-slate-400 tracking-wide">
                {{ t('app.subtitle') }}
              </p>
            </div>
            <div class="flex flex-col items-end pb-0.5 gap-2 pr-4 translate-y-2">
              <div 
                class="relative"
                @mouseleave="scheduleLinkPopoverHide"
              >
                <div 
                  ref="linkButtonRef"
                  class="flex items-center overflow-hidden rounded-full shadow border border-slate-200 dark:border-slate-700 h-8"
                >
                  <div class="px-4 h-full flex items-center bg-blue-700 text-white text-sm font-semibold tracking-wide">
                    LifeContext.Link
                  </div>
                  <button
                    class="w-8 h-8 flex items-center justify-center bg-blue-100 hover:bg-blue-200 dark:bg-blue-800 dark:hover:bg-blue-700 transition-colors"
                    @mouseenter="showLinkPopoverPanel"
                    @focus="showLinkPopoverPanel"
                    @click="handleLinkButtonClick"
                  >
                    <img src="/link_logo.png" alt="link" class="h-4 w-4 object-contain" />
                  </button>
                </div>
                <Teleport to="body">
                  <transition name="fade">
                    <div
                      v-if="showLinkPopover"
                      :style="linkPopoverStyle"
                      class="fixed w-72 bg-white dark:bg-slate-900 border border-slate-200 dark:border-slate-700 rounded-2xl shadow-lg p-4 space-y-2 text-sm text-slate-600 dark:text-slate-300 z-[9999]"
                    >
                      <p>
                        你的 Life 已压缩进这枚 Link，复制即可与 LLM 或朋友分享你的数字故事。
                      </p>
                      <div class="text-xs text-blue-600 dark:text-blue-300 break-all font-medium">
                        {{ lifeContextLink }}
                      </div>
                      <button
                        class="px-3 py-1.5 text-xs rounded-lg bg-blue-600 text-white hover:bg-blue-500 transition-colors"
                        @click="handleLinkButtonClick"
                      >
                        {{ copyButtonText }}
                      </button>
                      <p class="text-xs text-green-600 dark:text-green-300 flex items-center gap-2 flex-nowrap whitespace-nowrap" v-if="copyState === 'copied'">
                        <span>链接已复制，可直接粘贴使用。</span>
                        <span class="text-slate-500 dark:text-slate-400">Coming soon！</span>
                      </p>
                    </div>
                  </transition>
                </Teleport>
              </div>
              <span class="text-sm font-medium text-slate-500 dark:text-slate-400 whitespace-nowrap">
                {{ today }}
              </span>
            </div>
          </div>
          <!-- Content Row -->
          <div 
            class="grid gap-4 transition-all duration-500 ease-in-out min-h-0" 
            :style="{ gridTemplateColumns: isDailyPanelCollapsed ? '1fr 72px' : '1fr 288px' }"
          >
            <!-- 在App.vue的模板中 -->
            <CenterPanel 
              :todos="todos" 
              :set-todos="setTodos" 
              :on-select-tip="handleViewTip"
              :is-loading="isLoadingTodos"
              :error="errorLoadingTodos"
              :refresh-todos="loadTodos"
              :tips="tips"
              :is-loading-tips="isLoadingTips"
              :error-loading-tips="errorLoadingTips"
              :refresh-tips="loadTips"
              @addTodo="addTodo"
              @toggleTodo="toggleTodoStatus"
              @updateTodo="updateTodoItem"
              @deleteTodo="deleteTodoItem"
            />
            <LeftPanel
              :is-collapsed="isDailyPanelCollapsed"
              :on-toggle="handleToggleDailyPanel"
              :reports="reports"
              :selected-report="selectedDashboardReport"
              :on-select-report="handleViewReport"
              :is-loading="isLoadingReports"
              :error="errorLoadingReports"
              :on-refresh="() => loadReports()"
              :on-date-change="handleReportDateChange"
            />
          </div>
        </div>
      </main>
      
      <div :class="`absolute inset-0 flex flex-row transition-opacity duration-200 ${activeView === 'chat' ? 'animate-view-in' : 'opacity-0 pointer-events-none'}`">
        <ChatHistoryPanel 
          v-if="isChatHistoryOpen"
          :sessions="chatSessions" 
          :active-session-id="activeChatSessionId"
          :on-select-session="handleSelectChatSession"
          :on-close="handleToggleChatHistory" 
        />
        <div class="flex-1 relative bg-slate-900">
          <!-- <button 
            v-if="!isChatHistoryOpen && activeView === 'chat'"
            @click="handleToggleChatHistory"
            class="chat-history-toggle-btn absolute top-4 left-4 z-10 p-2 rounded-md transition-colors"
            aria-label="Expand chat history"
          >
            <Icon path="M8.293 17.293a1 1 0 010-1.414L13.586 10 8.293 4.707a1 1 0 011.414-1.414l5.707 5.707a2 2 0 010 2.828l-5.707 5.707a1 1 0 01-1.414 0z" class="h-4 w-4 transition-transform duration-200" />
          </button> -->
          <ChatView />
        </div>
      </div>

      <div :class="`absolute inset-0 py-4 pr-4 pl-0 transition-transform duration-200 ${exitingView === 'timeline' ? 'animate-view-out' : ''} ${activeView === 'timeline' ? 'animate-view-in' : 'opacity-0 pointer-events-none'}`">
        <Timeline />
      </div>

      <div :class="`absolute inset-0 transition-opacity duration-200 ${viewingTip || viewingReport ? 'opacity-100' : 'opacity-0 pointer-events-none'}`">
        <div v-if="viewingTip" :class="exitingView === 'tipDetail' ? 'animate-view-out' : 'animate-view-in'">
          <TipDetailView
            :tips="tips"
            :selected-tip="viewingTip"
            :on-select-tip="setViewingTip"
            :on-close="() => handleCloseDetailView()"
          />
        </div>
        <div v-if="viewingReport" :class="exitingView === 'reportDetail' ? 'animate-view-out' : 'animate-view-in'" class="h-full max-h-full">
          <ReportDetailView 
            :reports="reports"
            :selected-report="viewingReport" 
            :on-close="() => handleCloseDetailView()" 
            :on-navigate="handleNavigateReport"
            :on-select-report="handleViewReport"
          />
        </div>
      </div>
    </div>
    
    <SettingsModal 
      v-if="isSettingsModalOpen"
      :on-close="() => isSettingsModalOpen = false" 
    />
  </div>
</template>

<script setup lang="ts">
import { ref, computed, onMounted, onUnmounted, watch } from 'vue';
import { useRouter, useRoute } from 'vue-router';
import Header from './src/components/Header.vue';
import LeftPanel from './src/components/LeftPanel.vue';
import CenterPanel from './src/components/CenterPanel.vue';
import SettingsModal from './src/components/SettingsModal.vue';
import Timeline from './src/components/Timeline.vue';
import ChatView from './src/components/ChatView.vue';
import ChatHistoryPanel from './src/components/ChatHistoryPanel.vue';
import TipDetailView from './src/components/TipDetailView.vue';
import ReportDetailView from './src/components/ReportDetailView.vue';
import { chatSessions } from './constants';
import type { DailyReport, TodoItem, ChatMessage, ChatSession, Tip, TipCategory } from './types';
import { todoService } from './src/api/todoService'; // 导入API服务
import { reportService } from './src/api/reportService'; // 导入Report API服务
import { tipService } from './src/api/tipService'; // 导入Tip API服务
import { eventService } from './src/api/eventService'; // 导入事件服务
import { dataRefreshManager } from './src/utils/dataRefreshManager'; // 导入数据刷新管理器
import { useI18n } from './src/i18n';

const router = useRouter();
const route = useRoute();

const { t, locale } = useI18n();

type ActiveView = 'dashboard' | 'timeline' | 'chat' | 'tipDetail' | 'reportDetail';

// Reactive state
const isSettingsModalOpen = ref(false);
const activeView = ref<ActiveView>('dashboard');
const exitingView = ref<ActiveView | null>(null);
const viewToCloseRef = ref<ActiveView | null>(null);

const isDailyPanelCollapsed = ref(false);
const reports = ref<DailyReport[]>([]); // 初始化为空数组，从API加载
const selectedDashboardReport = ref<DailyReport | null>(null);
const isLoadingReports = ref(true); // 添加加载状态
const errorLoadingReports = ref<string | null>(null); // 错误状态
const selectedReportDate = ref<string>(new Date().toISOString().split('T')[0]);
const todos = ref<TodoItem[]>([]); // 初始化为空数组，从API加载
const isLoadingTodos = ref(true); // 添加加载状态
const errorLoadingTodos = ref<string | null>(null); // 错误状态

const tips = ref<Tip[]>([]); // 初始化为空数组，从API加载
const isLoadingTips = ref(true); // 添加加载状态
const errorLoadingTips = ref<string | null>(null); // 错误状态

const viewingTip = ref<Tip | null>(null);
const viewingReport = ref<DailyReport | null>(null);

const isChatHistoryOpen = ref(false);
const activeChatSessionId = ref<number | null>(5);

const isChatWindowOpen = ref(false);
const currentDate = ref(new Date());
const lifeContextLink = ref('https://lifecontext.link/demo');
const copyState = ref<'idle' | 'copied'>('idle');
const showLinkPopover = ref(false);
const copyButtonText = computed(() => (copyState.value === 'copied' ? '已复制' : '复制链接'));
const linkButtonRef = ref<HTMLElement | null>(null);

// Computed
const linkPopoverStyle = computed(() => {
  if (!linkButtonRef.value || !showLinkPopover.value) {
    return {};
  }
  const rect = linkButtonRef.value.getBoundingClientRect();
  return {
    right: `${window.innerWidth - rect.right}px`,
    top: `${rect.bottom + 12}px`,
  };
});

const today = computed(() => {
  const activeLocale = locale.value === 'zh-CN' ? 'zh-CN' : 'en-US';
  return currentDate.value.toLocaleString(activeLocale, {
    year: 'numeric',
    month: 'long',
    day: 'numeric',
    hour: 'numeric',
    minute: '2-digit',
  });
});

const resolveReportDate = (dateValue?: string) => {
  if (dateValue) return dateValue;
  if (selectedReportDate.value) return selectedReportDate.value;
  return new Date().toISOString().split('T')[0];
};

// 加载Reports数据的方法
const loadReports = async (dateValue?: string) => {
  try {
    isLoadingReports.value = true;
    errorLoadingReports.value = null;
    const targetDate = resolveReportDate(dateValue);
    const reportsData = await reportService.getReports(targetDate);
    selectedReportDate.value = targetDate;
    const cards = reportsData?.data?.cards ?? reportsData ?? [];
    reports.value = cards;
  } catch (error) {
    console.error('Failed to load reports:', error);
    errorLoadingReports.value = t('errors.loadReports');
    // 使用备用数据
    reports.value = dailyReports;
  } finally {
    isLoadingReports.value = false;
  }
};

// 加载Todo数据的方法
const loadTodos = async () => {
  try {
    isLoadingTodos.value = true;
    errorLoadingTodos.value = null;
    const todosData = await todoService.getTodos();    
    todos.value = todosData.data.todos;
  } catch (error) {
    console.error('Failed to load todos:', error);
    errorLoadingTodos.value = t('errors.loadTodos');
  } finally {
    isLoadingTodos.value = false;
  }
};

// 加载Tips数据的方法
const loadTips = async () => {
  try {
    isLoadingTips.value = true;
    errorLoadingTips.value = null;
    const tipsData = await tipService.getTips();
    tips.value = tipsData.data.tips;
  } catch (error) {
    console.error('Failed to load tips:', error);
    errorLoadingTips.value = t('errors.loadTips');
  } finally {
    isLoadingTips.value = false;
  }
};

// Methods
const handleToggleDailyPanel = () => {
  isDailyPanelCollapsed.value = !isDailyPanelCollapsed.value;
};

<<<<<<< HEAD
const handleReportDateChange = (dateValue: string) => {
  loadReports(dateValue);
=======
let copyFeedbackTimer: number | undefined;
let linkPopoverHideTimer: number | undefined;

const showLinkPopoverPanel = () => {
  if (linkPopoverHideTimer) {
    clearTimeout(linkPopoverHideTimer);
  }
  showLinkPopover.value = true;
};

const scheduleLinkPopoverHide = () => {
  if (linkPopoverHideTimer) {
    clearTimeout(linkPopoverHideTimer);
  }
  linkPopoverHideTimer = window.setTimeout(() => {
    showLinkPopover.value = false;
  }, 200);
};

const copyLifeContextLink = async () => {
  try {
    await navigator.clipboard.writeText(lifeContextLink.value);
    copyState.value = 'copied';
    if (copyFeedbackTimer) {
      clearTimeout(copyFeedbackTimer);
    }
    copyFeedbackTimer = window.setTimeout(() => {
      copyState.value = 'idle';
    }, 2000);
  } catch (error) {
    console.error('Failed to copy LifeContext link:', error);
  }
};

const handleLinkButtonClick = async () => {
  await copyLifeContextLink();
  showLinkPopover.value = true;
>>>>>>> dd47bae0
};

// 添加直接操作Todo的API方法
const addTodo = async (text: string, priority: 'low' | 'medium' | 'high') => {
  try {
    const newTodo = await todoService.addTodo(text, priority);
    todos.value = [...todos.value, newTodo];
  } catch (error) {
    console.error('Failed to add todo:', error);
    throw error;
  }
};

const toggleTodoStatus = async (id: number) => {
  try {
    const todo = todos.value.find(item => item.id === id);
    if (!todo) {
      console.warn('Todo not found with id:', id);
      return;
    }
    const newStatus = !todo.status;
    await todoService.toggleTodo(id, newStatus);
    
    // 使用本地数据更新，只更新 status 字段
    todos.value = todos.value.map(item => 
      item.id === id ? { ...item, status: newStatus } : item
    );
  } catch (error) {
    console.error('Failed to toggle todo:', error);
    console.error('Error details:', error.message);
  }
};

const updateTodoItem = async (id: number, text: string, priority: 'low' | 'medium' | 'high') => {
  try {
    const updated = await todoService.updateTodo(id, text, priority);
    // 合并更新：仅替换被编辑字段，保留 status 等其他字段
    todos.value = todos.value.map(item => 
      item.id === id ? { ...item, description: updated.description, priority: updated.priority } : item
    );
  } catch (error) {
    console.error('Failed to update todo:', error);
  }
};

const deleteTodoItem = async (id: number) => {
  try {
    await todoService.deleteTodo(id);
    todos.value = todos.value.filter(item => item.id !== id);
  } catch (error) {
    console.error('Failed to delete todo:', error);
  }
};

const handleViewReport = (report: DailyReport) => {
  selectedDashboardReport.value = report;
  viewingReport.value = report;
  router.push({ name: 'reportDetail', params: { id: report.id.toString() } });
};

const handleViewTip = (tip: Tip) => {
  viewingTip.value = tip;
  router.push({ name: 'tipDetail', params: { id: tip.id.toString() } });
};

const handleToggleChatHistory = () => {
  isChatHistoryOpen.value = !isChatHistoryOpen.value;
};

const handleSelectChatSession = (id: number) => {
  activeChatSessionId.value = id;
};

const handleCloseDetailView = (targetView: 'dashboard' | 'timeline' | 'chat' = 'dashboard') => {
  if (activeView.value === 'tipDetail' || activeView.value === 'reportDetail') {
    viewToCloseRef.value = activeView.value;
    exitingView.value = activeView.value;
    
    // 使用路由导航
    router.push({ name: targetView });

    setTimeout(() => {
      if (viewToCloseRef.value === 'tipDetail') {
        viewingTip.value = null;
      }
      if (viewToCloseRef.value === 'reportDetail') {
        viewingReport.value = null;
        selectedDashboardReport.value = null;
      }
      exitingView.value = null;
      viewToCloseRef.value = null;
    }, 200);
  }
};

const handleNavigation = (targetView: 'dashboard' | 'timeline' | 'chat') => {
  if (activeView.value === targetView) return;
  
  // Close chat window if navigating
  isChatWindowOpen.value = false;

  if (activeView.value === 'tipDetail' || activeView.value === 'reportDetail') {
    handleCloseDetailView(targetView);
  } else {
    exitingView.value = activeView.value as ActiveView;
    router.push({ name: targetView });
    setTimeout(() => exitingView.value = null, 200);
  }
};

const handleNavigateReport = (direction: 'prev' | 'next') => {
  if (!viewingReport.value) return;
  
  const currentIndex = reports.value.findIndex(r => r.id === viewingReport.value!.id);
  if (currentIndex === -1) return;

  const newIndex = direction === 'prev' ? currentIndex - 1 : currentIndex + 1;

  if (newIndex >= 0 && newIndex < reports.value.length) {
    const newReport = reports.value[newIndex];
    viewingReport.value = newReport;
    selectedDashboardReport.value = newReport;
  }
};

const getHeaderActiveView = (): 'dashboard' | 'timeline' | 'chat' => {
  if (activeView.value === 'timeline') return 'timeline';
  if (activeView.value === 'chat') return 'chat';
  return 'dashboard';
};

const setTodos = (newTodos: TodoItem[]) => {
  todos.value = newTodos;
};

const setViewingTip = (tip: Tip) => {
  viewingTip.value = tip;
};

// 初始化事件轮询和数据刷新
const initializeEventPolling = () => {
  // 设置数据刷新回调
  dataRefreshManager.setCallbacks({
    onTodosUpdate: (newTodos: TodoItem[]) => {
      todos.value = newTodos;
      console.log('待办事项数据已自动更新');
    },
    onReportsUpdate: (newReports: DailyReport[]) => {
      reports.value = newReports;
      // 如果当前选中的报告被删除，选择第一个报告
      if (selectedDashboardReport.value && !newReports.find(r => r.id === selectedDashboardReport.value!.id)) {
        selectedDashboardReport.value = newReports.length > 0 ? newReports[0] : null;
      }
      console.log('报告数据已自动更新');
    },
    onTipsUpdate: (newTips: Tip[]) => {
      tips.value = newTips;
      console.log('提示数据已自动更新');
    },
    onTimelineUpdate: (activities: any[]) => {
      // 时间线组件会自动处理数据刷新
      console.log('时间线数据已自动更新');
    },
    onError: (error: string, dataType: string) => {
      console.error(`数据刷新错误 (${dataType}):`, error);
    }
  });

  // 注册事件处理器
  eventService.onEvent('todo', (event) => {
    dataRefreshManager.handleEvent(event);
  });
  
  eventService.onEvent('report', (event) => {
    dataRefreshManager.handleEvent(event);
  });
  
  eventService.onEvent('tip', (event) => {
    dataRefreshManager.handleEvent(event);
  });
  
  eventService.onEvent('activity', (event) => {
    dataRefreshManager.handleEvent(event);
  });

  // 开始轮询事件
  eventService.startPolling();
  console.log('事件轮询已启动');
};

// Lifecycle
let timer: number;

// 监听路由变化
watch(() => [route.name, route.params.id], async ([routeName, tipId]) => {
  if (routeName === 'tipDetail') {
    const id = parseInt(tipId as string);
    if (id) {
      // 如果 tips 数据已加载，直接查找
      if (tips.value.length > 0) {
        const tip = tips.value.find(t => t.id === id);
        if (tip) {
          viewingTip.value = tip;
          activeView.value = 'tipDetail';
        }
      } else {
        // 如果数据未加载，等待数据加载完成后再查找
        await loadTips();
        const tip = tips.value.find(t => t.id === id);
        if (tip) {
          viewingTip.value = tip;
          activeView.value = 'tipDetail';
        }
      }
    }
  } else if (routeName === 'reportDetail') {
    const id = parseInt(tipId as string);
    if (id) {
      if (reports.value.length > 0) {
        const report = reports.value.find(r => r.id === id);
        if (report) {
          viewingReport.value = report;
          selectedDashboardReport.value = report;
          activeView.value = 'reportDetail';
        }
      } else {
        await loadReports();
        const report = reports.value.find(r => r.id === id);
        if (report) {
          viewingReport.value = report;
          selectedDashboardReport.value = report;
          activeView.value = 'reportDetail';
        }
      }
    }
  } else {
    // 当路由不是 reportDetail 时，清除报告相关的选中状态
    if (routeName === 'dashboard' || routeName === 'chat' || routeName === 'timeline') {
      activeView.value = routeName as ActiveView;
    }
    viewingTip.value = null;
    viewingReport.value = null;
    selectedDashboardReport.value = null;
  }
}, { immediate: true });

onMounted(() => {
  loadReports(); // 组件挂载时加载Reports数据
  loadTodos(); // 组件挂载时加载Todo数据
  loadTips(); // 组件挂载时加载Tips数据
  
  // 初始化事件轮询
  initializeEventPolling();
  
  timer = setInterval(() => {
    currentDate.value = new Date();
  }, 60000); // Update every minute
});

onUnmounted(() => {
  if (timer) {
    clearInterval(timer);
  }
  if (copyFeedbackTimer) {
    clearTimeout(copyFeedbackTimer);
  }
  if (linkPopoverHideTimer) {
    clearTimeout(linkPopoverHideTimer);
  }
  
  // 停止事件轮询
  eventService.stopPolling();
  console.log('事件轮询已停止');
});
</script>

<style scoped>
.chat-history-toggle-btn {
  background-color: #1e293b;
  color: #94a3b8;
}

.chat-history-toggle-btn:hover {
  background-color: #334155;
  color: #f1f5f9;
}

/* 亮色模式样式 */
@media (prefers-color-scheme: light) {
  .chat-history-toggle-btn {
    background-color: white;
    color: #6b7280;
    border: 1px solid #e5e7eb;
    box-shadow: 0 1px 3px 0 rgba(0, 0, 0, 0.1), 0 1px 2px 0 rgba(0, 0, 0, 0.06);
  }

  .chat-history-toggle-btn:hover {
    background-color: #f9fafb;
    color: #111827;
    border-color: #d1d5db;
  }
}
</style><|MERGE_RESOLUTION|>--- conflicted
+++ resolved
@@ -307,10 +307,10 @@
   isDailyPanelCollapsed.value = !isDailyPanelCollapsed.value;
 };
 
-<<<<<<< HEAD
 const handleReportDateChange = (dateValue: string) => {
   loadReports(dateValue);
-=======
+};
+
 let copyFeedbackTimer: number | undefined;
 let linkPopoverHideTimer: number | undefined;
 
@@ -348,7 +348,6 @@
 const handleLinkButtonClick = async () => {
   await copyLifeContextLink();
   showLinkPopover.value = true;
->>>>>>> dd47bae0
 };
 
 // 添加直接操作Todo的API方法
